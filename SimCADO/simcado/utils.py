--- conflicted
+++ resolved
@@ -445,7 +445,6 @@
     return 1. / np.cos(np.deg2rad(zenith_dist))
 
 
-<<<<<<< HEAD
 def seq(start, stop, step=1):
     '''Replacement for numpy.arange modelled after R's seq function
 
@@ -502,8 +501,6 @@
             return np.maximum(sequence, stop)
 
 
-=======
->>>>>>> 56ee9d57
 def add_mags(mags):
     """
     Returns a combined magnitude for a group of objects with ``mags``
@@ -515,7 +512,7 @@
     """
     mu = 5 * np.log10(d) - 5
     """
-    
+
     mu = 5 * np.log10(d) - 5
     return mu
 
@@ -524,72 +521,71 @@
     """
     d = 10**(1 + mu / 5)
     """
-    
+
     d = 10**(1 + mu / 5)
     return d
-    
-    
+
+
 def telescope_diffraction_limit(aperture_size, wavelength, distance=None):
     """
     Returns the diffraction limit of a telescope
-    
+
     Parameters
     ----------
     aperture_size : float
         [m] The diameter of the primary mirror
-        
+
     wavelength : float
         [um] The wavelength for diffarction
-        
+
     distance : float, optional
         Default is None. If ``distance`` is given, the transverse distance for
         the diffraction limit is returned in the same units as ``distance``
-    
-    
+
+
     Returns
     -------
     diff_limit : float
-        [arcsec] The angular diffraction limit. 
+        [arcsec] The angular diffraction limit.
         If distance is not None, diff_limit is in the same units as distance
-    
-    """
-    
+
+    """
+
     diff_limit = (((wavelength*u.um)/(aperture_size*u.m))*u.rad).to(u.arcsec).value
-    
+
     if distance is not None:
         diff_limit *= distance / u.pc.to(u.AU)
-    
+
     return diff_limit
-    
-    
+
+
 def transverse_distance(angle, distance):
     """
     Turn an angular distance into a proper transverse distance
-    
+
     Parameters
     ----------
     angle : float
         [arcsec] The on-sky angle
-        
+
     distance : float
         The distance to the object. Units are arbitary
-        
+
     Returns
     -------
     trans_distance : float
         proper transverse distance. Has the same Units as ``distance``
-    
-    """
-    
+
+    """
+
     trans_distance = angle * distance * u.AU.to(u.pc)
-    
+
     return trans_distance
 
-    
+
 def angle_in_arcseconds(distance, width):
     """
     Returns the angular distance of an object in arcseconds. Units must be consistent
     """
-    
-    return np.arctan2(width, distance)*u.rad.to(u.arcsec)
-    +
+    return np.arctan2(width, distance)*u.rad.to(u.arcsec)